#+PROPERTY: LOGGING nil

#+BEGIN_HTML
<a href=https://alphapapa.github.io/dont-tread-on-emacs/><img src="dont-tread-on-emacs-150.png" align="right"></a>
#+END_HTML

* helm-org-rifle                                                   :noexport:

[[https://melpa.org/#/helm-org-rifle][file:https://melpa.org/packages/helm-org-rifle-badge.svg]] [[https://stable.melpa.org/#/helm-org-rifle][file:https://stable.melpa.org/packages/helm-org-rifle-badge.svg]]

This is my rifle.  There are many like it, but this one is mine.  My rifle is my best friend. It is my life.  I must master it as I must master my life.

What does my rifle do?  It searches rapidly through my Org files, quickly bringing me the information I need to defeat the enemy.

This package is inspired by [[https://github.com/alphapapa/org-search-goto][org-search-goto/org-search-goto-ml]].  It searches both headings and contents of entries in Org buffers, and it displays entries that match all search terms, whether the terms appear in the heading, the contents, or both.  Matching portions of entries' contents are displayed with surrounding context and grouped by buffer to make it easy to acquire your target.

In contrast with =org-occur= and similar commands, =helm-org-rifle= is entry-based (i.e. a heading and all of its contents, not including subheadings), while =org-occur= is line-based.  So =org-occur= will show you entire lines that contain matching words, without any reference to the heading the line is under, while =helm-org-rifle= will show the heading of the entry that matches, followed by context around each matching word in the entry.  In other words, =helm-org-rifle= is sort of like Google, while =org-occur= is sort of like =grep=.

Entries are fontified by default to match the appearance of an Org buffer, and optionally the entire path can be displayed for each entry, rather than just its own heading.

** Screenshots

An animation is worth...a million words?

[[screencast.gif]]

With =helm-org-rifle-show-path= set to =t=, the whole path to each heading is shown:

[[screenshot-path.png]]

*Note:* These screenshots were taken with =solarized-theme= and =spacemacs-dark=, and these =org-level= face styles are part of those themes, not part of this package.  If you install this, they will be fontified according to your own theme and faces.

* Contents                                                              :TOC:
 - [[#installation][Installation]]
 - [[#usage][Usage]]
 - [[#changelog][Changelog]]
 - [[#credits][Credits]]
 - [[#development][Development]]

* Installation                                                   :noexport_1:

** MELPA

If you installed from MELPA, your rifle is ready.  Just run one of the [[*Usage][commands]] below.

** Manual

Install [[https://github.com/emacs-helm/helm][Helm]], [[https://github.com/magnars/dash.el][dash.el]], [[https://github.com/rejeep/f.el][f.el]], and [[https://github.com/magnars/s.el][s.el]].  Then require this package in your init file:

#+BEGIN_SRC elisp
(require 'helm-org-rifle)
#+END_SRC
* Usage                                                          :noexport_1:

Run one of the rifle commands, type some words, and results will be displayed, grouped by buffer.  Hit =RET= to show the selected entry, or =<C-return>= to show it in an indirect buffer.

*Helm commands:* show results in a Helm buffer
+  =helm-org-rifle=: Show results from all open Org buffers
+  =helm-org-rifle-agenda-files=: Show results from Org agenda files
+  =helm-org-rifle-current-buffer=: Show results from current buffer
+  =helm-org-rifle-directories=: Show results from selected directories; with prefix, recursively
+  =helm-org-rifle-files=: Show results from selected files
+  =helm-org-rifle-org-directory=: Show results from Org files in =org-directory=

*Occur commands:* show results in an =occur=-like, persistent buffer
+  =helm-org-rifle-occur=: Show results from all open Org buffers
+  =helm-org-rifle-occur-agenda-files=: Show results from Org agenda files
+  =helm-org-rifle-occur-current-buffer=: Show results from current buffer
+  =helm-org-rifle-occur-directories=: Show results from selected directories; with prefix, recursively
+  =helm-org-rifle-occur-files=: Show results from selected files
+  =helm-org-rifle-occur-org-directory=: Show results from Org files in =org-directory=

** Tips

+  Select multiple entries in the Helm buffer to display selected entries in a read-only, =occur=-style buffer.
+  Save all results in a Helm buffer to a =helm-org-rifle-occur= buffer by pressing =C-s= (like =helm-grep-save-results=).
+  Show results from certain buffers by typing the name of the buffer (usually the filename).
+  Show headings with certain to-do keywords by typing the keyword, e.g. =TODO= or =DONE=.
+  Show headings with certain priorities by typing, e.g. =#A= or =[#A]=.
+  Show headings with certain tags by searching for, e.g. =:tag1:tag2:=.
+  Negate matches with a =!=, e.g. =pepperoni !anchovies=.
+  Sort results by timestamp or buffer-order (the default) by calling commands with a universal prefix (=C-u=).
+  Show entries in an indirect buffer by selecting that action from the Helm actions list, or by pressing =<C-return>=.
+  The keymap for =helm-org-rifle-occur= results buffers imitates the =org-speed= keys, making it quicker to navigate. You can also collapse and expand headings and drawers with =TAB= and =S-TAB=, just like in regular Org buffers.  Results buffers are marked read-only so you cannot modify them by accidental keypresses.
+  Delete the result at point in =helm-org-rifle-occur= buffers by pressing =d=.  This does not alter the source buffers but simply removes uninteresting results from view.
+  You can customize the =helm-org-rifle= group if you like.

* Changelog                                                      :noexport_1:

<<<<<<< HEAD
** 1.5.0-pre

+ Use =(org-agenda-files)= function instead of the =org-agenda-files= variable in =helm-org-rifle-agenda-files= and =helm-org-rifle-occur-agenda-files=.  This way, directory entries are expanded, and other Org customizations are respected.  Thanks to [[https://github.com/joonoro][Joonatan O'Rourke]].
=======
** 1.4.2

+  Fix node positions in =occur= commands.  This prevented the user from jumping to the position of results in source buffers.
>>>>>>> 26749ff9

** 1.4.1

+  In =occur= commands, get only entries, not entire subtrees.  This is the intended behavior and makes it consistent with the non =occur= commands.  (It's so easy to forget that =org-get-entry= gets "the entry text, after heading, entire subtree.")

** 1.4.0

*Additions*
+  New commands =helm-org-rifle-occur=, =helm-org-rifle-occur-current-buffer=, =helm-org-rifle-occur-files=, =helm-org-rifle-occur-agenda-files=, =helm-org-rifle-occur-org-directories=, and =helm-org-rifle-occur-org-directory=, which display results in an =occur=-like, persistent buffer.  These are handy when you aren't as certain of what you're looking for and you want to keep the results visible while looking at each result's source buffer.  When you click on or press =RET= on a result, the source buffer will be popped to alongside the results buffer, and the node will be revealed, cycled to, and the point moved to the same place.  These commands do not actually use Helm at all, so maybe they should be renamed to simply =org-rifle=...?
+  Results can now be sorted by either the order that nodes appear in their buffers (the default) or the latest timestamp in each node.  To change the sort order, run a command with a universal prefix (=C-u=).  If =helm-org-rifle-sort-order-persist= is set, the sort order remains after setting it, and the default sort order may also be customized.
+  The Helm commands now support multiple selection.  If multiple entries are selected, they will be displayed in-full in a read-only, =occur=-style buffer, like the =helm-org-rifle-occur= commands do.
+  All of the results in a Helm buffer can be saved to a =helm-org-rifle-occur= buffer by pressing =C-s= in the Helm buffer.
+  New option =helm-org-rifle-always-show-entry-contents-chars= to show some entry contents when the query only matches the heading or metadata, defaults to =50= characters.
+  New option =helm-org-rifle-show-full-contents= which displays each result's entire contents rather than just the context around each matching word.  This is off by default, but the =helm-org-rifle-occur= commands activate it for their results, and you might use it selectively by calling one of the =rifle= commands inside a =let= that sets this variable.
+  New options =helm-org-rifle-heading-contents-separator= and =helm-org-rifle-multiline=.  These may be useful to compact the results display when defining custom commands.
+  The functions =helm-org-rifle-files= and =helm-org-rifle-directories= (and their new =-occur= counterparts) now accept either a string or a list of strings.
+  Tests have been added to prevent future breakage.  Whew.

*Fixes*
+  Tag order is now irrelevant.  Previously, searching for =:tag1:tag2:= would not show a heading tagged =:tag2:tag1:=.  It could be worked around by searching for =:tag1: :tag2:=, but that was non-obvious and counter-intuitive.  This could be considered a bug-fix, but the change is significant enough that it belongs in a feature update to get more testing.
+  Negations are now matched against each node’s entire outline path and against buffer names.  Previously they were only matched against the node’s own heading, not any of its parents’ headings.
+  Org links are "unlinkified" when showing match context, preventing Org syntax characters from cluttering the results.
+  The display of full outline paths in Helm buffers is tidier.
+  Fixed bug that may have prevented the first or last heading in a file from being matched.
+  Fixed bug that prevented negated tags (e.g. ~!:tag1:~) from being negated properly.
+  Fixed very minor bug in customization settings that caused the setting for =helm-org-rifle-show-entry-function= to display the wrong function name, even though it worked correctly.

** 1.3.0

+ Add =helm-org-rifle-agenda-files= command.
+ Add =helm-org-rifle-org-directory= command.

** 1.2.0

+ New commands =helm-org-rifle-files= and =helm-org-rifle-directories= to search through files that may or may not already be open.
    - New option =helm-org-rifle-directories-filename-regexp= to control what files are searched with =helm-org-rifle-directories= (e.g. including =.org_archive= files).
    - New option =helm-org-rifle-close-unopened-file-buffers= to control whether new buffers opened for searching remain open.  Leaving them open will make subsequent searches faster, but most users will probably prefer to not have their buffer list cluttered, so this is enabled by default.
    - New option =helm-org-rifle-directories-recursive= to control whether =helm-org-rifle-directories= recursively scans subdirectories, enabled by default.  When =helm-org-rifle-directories= is called with a prefix, this option is inverted.
    - Add dependency on [[https://github.com/rejeep/f.el][f.el]].
+ When =helm-org-rifle-show-path= is enabled, replace Org links in headings with their descriptions.  This prevents =org-format-outline-path= from truncating the links, making them useless for reading.
+ Show results in the order they appear in the Org file (they were shown in reverse order).

** 1.1.1

+ Fix =helm-org-rifle-show-path=.  A bug caused no results to be displayed for entries below the top level.

** 1.1

+ Restore context display.  This was accidentally broken when adding the negation feature, before the tagging of 1.0.0, so it's like a new feature.
+ Turn on the =show-tags= feature and remove the option to disable it.  It fixes a bug, and I don't think anyone would want to turn it off anyway.  It was off by default before, which might mean that users who didn't turn it on were getting incorrect results by default.  Oops.
+ Bind =<C-return>= to open entries in indirect buffers with =org-tree-to-indirect-buffer=.  This is super-duper handy, and seems to be an under-appreciated Org feature.  Try indirect buffers, today!
+ Add option to customize the ellipses and use comment face by default.
+ Use =dash.el= for some things.
+ Set =helm-input-idle-delay= to prevent flickering as the user types, customizable through =helm-org-rifle-input-idle-delay=.

** 1.0.1

+ Handle Org in-buffer settings (#5).  Thanks to @jonmoore.

* Credits

+ This package is inspired by =org-search-goto-ml= by [[https://lists.gnu.org/archive/html/emacs-orgmode/2011-12/msg00515.html][Tom]].  Its unofficial-official home is [[https://www.emacswiki.org/emacs/org-search-goto-ml.el][on EmacsWiki]], but I've mirrored it [[https://github.com/alphapapa/org-search-goto][on GitHub]] with some small fixes. It's a really great package, and the only thing that could make it better is to make it work with Helm.  To avoid confusion, this package has a completely different name.
+ Thanks to Thierry Volpiatto for doing such an amazing job with Helm.  Without him, this would not be possible. 
+ Thanks to [[https://www.reddit.com/user/washy99999][Jack, aka /u/washy99999]] for great feedback and suggestions.
+ Thanks to Jorgen Schäfer for [[https://github.com/jorgenschaefer/emacs-buttercup][Buttercup]], which makes testing simple.
+ Thanks to [[https://github.com/joonoro][Joonatan O'Rourke]] for suggesting the =(org-agenda-files)= function.
+ Thanks to [[https://github.com/zeltak][@zeltak]] for helping to test many changes.

* Development                                                    :noexport_1:

I can't recommend [[https://github.com/tj64/outorg][Outorg]] enough.  If you edit source code and use Emacs, check it out!

** Testing

*** Running tests

Run =make test= from the main project directory.  Testing requires [[https://github.com/cask/cask][Cask]] and [[https://github.com/jorgenschaefer/emacs-buttercup][Buttercup]].  It's helpful to put this in a git =pre-push= hook.

*** Adding test data

When adding new data to =test/data.org=, it should go at the bottom to avoid breaking the test data embedded in =test/helm-org-rifle-test.el=, which includes buffer positions.  Adding data anywhere else in the file will invalidate those.  However, if necessary, the =helm-org-rifle--test-update-result= function can be used to easily update test data after making such changes.

*** TODO Test interactive functionality

Future testing should include testing interactive functionality, like Helm commands.  This will probably be easier with [[https://github.com/ecukes/ecukes][ecukes]] and [[https://github.com/ecukes/espuds][espuds]].  It would be nice to use [[https://github.com/phillord/assess][assess]], but it requires Emacs 25 by way of its dependency on =m-buffer=.

** Bugs

# None at the moment.  Bug reporter z...I mean, bug zapper, standing by...

*** TODO Multiple tags negated in a single token

Negating multiple tags in a single token (e.g. ~!:negatedtag1:negatedtag2:~) doesn't work properly.  Fairly minor issue, but will need fixing.

** Ideas

*** TODO [#B] Testing

After reading about Emacs testing packages, it looks like the best way to test this package is with some combination of Assess, Buttercup, Ecukes, ERT, and Espuds.  Espuds's steps should help testing interactive things, like Helm (although this will still be difficult), and Buttercup should make unit testing easier, and Assess should help with everything.  Buttercup is intended as an alternative to ERT, but ERT might be useful too.

*** TODO [#B] Fix Helm-style headers in occur buffers

Org-mode considers the Helm-style headers in occur buffers to be part of the previous heading's entry text, so they get hidden when the node above them gets collapsed.  Might be able to fix this with an overlay, or /maybe/ with some face tweaking.  In the meantime I will just remove them so they don't appear broken and inconsistent.

*** TODO [#B] jump-to-next/prev-match command for occur buffers

It would be handy to have a built-in command to jump to the next match instance in the occur buffers, maybe something like =M-g n=.  Suggested by washy99999.

*** TODO [#B] Phrase matching

Don't know how I overlooked this for this long.  Shouldn't be too hard to implement searching for phrases in quotes.  Should probably match multiple spaces (but probably not newlines or tabs) between words; wouldn't want an accidental double-spacebar press in the searched file to prevent a match.

*** MAYBE [#C] follow-mode

=helm-follow-mode= can be activated from within Helm already with =C-c C-f=, and on an individual-item basis with =C-j=, and anyone can define a custom command to set it themselves, but it might be worth having an argument to enable it too.

*** TODO Use prefix arg to toggle full-path mode

Along the lines of:

#+BEGIN_SRC elisp
(defun my/helm-org-rifle-with-full-paths ()
    (interactive)
    (let ((helm-org-rifle-show-path (not helm-org-rifle-show-path))
      (helm-org-rifle))))
#+END_SRC

*** TODO Make Helm highlight all matches

Helm only seems to highlight the first match in each candidate.

*** MAYBE Timestamp searching

It would be interesting to be able to search for timestamps, e.g. for nodes timestamped on a certain day, or within a certain date range.  Might be a bit slow, because it would require comparing every timestamp in every result, but if it's what you need, then it would probably be usable and worth it.

*** MAYBE git grep support

By setting a custom =xfuncname= for a git repo containing org files (see =man 5 gitattributes=), git diff will display the org heading as the hunk header in its output.  Then running =git grep -W= shows *entire org entries* that match.  /And/ =git grep= has *boolean operators*.  And =git grep= is very fast.  Plug these into an async Helm source and boom, lightning-fast searching of org files, even if they aren't open in an Emacs buffer.  Well, as long as the files are in a git repo--but you /are/ storing your org files in a git repo, aren't you?  =)

*** MAYBE sift support

[[https://sift-tool.org/][Sift]] sounds like it might be a perfect solution here, since it supports multi-line matching, replacements, etc.

*** MAYBE ripgrep support

[[http://blog.burntsushi.net/ripgrep/][ripgrep]] might also be useful, although I don't think it supports multi-line yet.

*** UNDERWAY Non-substring matching

Currently matches are made against substrings, like most other commands in Helm.  However, this might not always lead to the best results.  For example, if someone were searching for "Sol", referring to the sun, he probably wouldn't want to match "solution" or "solvent" or "soliloquy".  But if someone were trying to dig up a note he made a while back about apple pie, did he write about "an apple pie" or "some apple pies"?  Dessert hangs in the balance!

To solve this, matches could be made against word, punctuation, or symbol boundaries.  However, this is less "Helm-like," and it might not be what most users expect.  So it would be good to make this a configurable default.  A prefix could override the default, and/or it could be toggleable from within a Helm session.

*** TODO Collapse overlapping context strings

Right now, if more than one term appears in the same range, parts of that range will show up more than once in the context.  Not a big deal, but should be fixable.

*** MAYBE Further profiling

=helm-org-rifle-get-candidates-in-buffer= might be able to be optimized more with =elp=.  But the "low-hanging fruit" is probably gone, and performance seems good.

*** MAYBE Regexp matching

It would be nice to have a regexp mode...maybe.

*** MAYBE Match limit

=org-search-goto= had a match limit.  I removed it to simplify things, but it might still be useful, depending on how big one's org files are.  However, performance seems good now, so this probably isn't needed.

*** TODO [#C] always-show-entry-text truncates by 3 too many

=s-truncate= truncates and adds =...=, which means that the chosen length of entry text gets reduced by 3.  Could fix this by using a setter for the =defcustom= that adds 3.

* License                                                          :noexport:

GPLv3<|MERGE_RESOLUTION|>--- conflicted
+++ resolved
@@ -87,15 +87,13 @@
 
 * Changelog                                                      :noexport_1:
 
-<<<<<<< HEAD
 ** 1.5.0-pre
 
 + Use =(org-agenda-files)= function instead of the =org-agenda-files= variable in =helm-org-rifle-agenda-files= and =helm-org-rifle-occur-agenda-files=.  This way, directory entries are expanded, and other Org customizations are respected.  Thanks to [[https://github.com/joonoro][Joonatan O'Rourke]].
-=======
+
 ** 1.4.2
 
 +  Fix node positions in =occur= commands.  This prevented the user from jumping to the position of results in source buffers.
->>>>>>> 26749ff9
 
 ** 1.4.1
 
