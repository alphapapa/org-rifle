--- conflicted
+++ resolved
@@ -88,7 +88,6 @@
 
 * Changelog                                                      :noexport_1:
 
-<<<<<<< HEAD
 ** 1.6.0-pre
 
 *Additions*
@@ -96,12 +95,11 @@
 
 *Fixes*
 +  Use static autoload definitions for macro-defined commands, and delete autoloads for the macro definitions. This prevents =helm-org-rifle= from causing =org= to load unnecessarily.  Fixes #13.  Thanks to Anders Johansson (@andersjohansson) and Chris Ruegge (@cruegge).
-=======
+
 ** 1.5.1
 
 *Fixes*
 +  Update for change to Helm.  Fixes [[https://github.com/alphapapa/helm-org-rifle/issues/23][#23]].  Thanks to [[https://github.com/adam52][@adam52]].
->>>>>>> ecf5ad53
 
 ** 1.5.0
 
