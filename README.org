#+PROPERTY: LOGGING nil

#+BEGIN_HTML
<a href=https://alphapapa.github.io/dont-tread-on-emacs/><img src="dont-tread-on-emacs-150.png" align="right"></a>
#+END_HTML

* helm-org-rifle                                                   :noexport:

[[https://melpa.org/#/helm-org-rifle][file:https://melpa.org/packages/helm-org-rifle-badge.svg]] [[https://stable.melpa.org/#/helm-org-rifle][file:https://stable.melpa.org/packages/helm-org-rifle-badge.svg]]

This is my rifle.  There are many like it, but this one is mine.  My rifle is my best friend. It is my life.  I must master it as I must master my life.

What does my rifle do?  It searches rapidly through my Org files, quickly bringing me the information I need to defeat the enemy.

This package is inspired by [[https://github.com/alphapapa/org-search-goto][org-search-goto/org-search-goto-ml]].  It searches both headings and contents of entries in Org buffers, and it displays entries that match all search terms, whether the terms appear in the heading, the contents, or both.  Matching portions of entries' contents are displayed with surrounding context and grouped by buffer to make it easy to acquire your target.

In contrast with =org-occur= and similar commands, =helm-org-rifle= is entry-based (i.e. a heading and all of its contents, not including subheadings), while =org-occur= is line-based.  So =org-occur= will show you entire lines that contain matching words, without any reference to the heading the line is under, while =helm-org-rifle= will show the heading of the entry that matches, followed by context around each matching word in the entry.  In other words, =helm-org-rifle= is sort of like Google, while =org-occur= is sort of like =grep=.

Entries are fontified by default to match the appearance of an Org buffer, and optionally the entire path can be displayed for each entry, rather than just its own heading.

** Screenshots

An animation is worth...a million words?

[[screencast.gif]]

With =helm-org-rifle-show-path= set to =t=, the whole path to each heading is shown:

[[screenshot-path.png]]

*Note:* These screenshots were taken with =solarized-theme= and =spacemacs-dark=, and these =org-level= face styles are part of those themes, not part of this package.  If you install this, they will be fontified according to your own theme and faces.

* Contents                                                              :TOC:
 - [[#installation][Installation]]
 - [[#usage][Usage]]
 - [[#changelog][Changelog]]
 - [[#credits][Credits]]
 - [[#development][Development]]

* Installation                                                   :noexport_1:

** MELPA

If you installed from MELPA, your rifle is ready.  Just run one of the [[*Usage][commands]] below.

** Manual

Install [[https://github.com/emacs-helm/helm][Helm]], [[https://github.com/magnars/dash.el][dash.el]], [[https://github.com/rejeep/f.el][f.el]], and [[https://github.com/magnars/s.el][s.el]].  Then require this package in your init file:

#+BEGIN_SRC elisp
(require 'helm-org-rifle)
#+END_SRC
* Usage                                                          :noexport_1:

Run one of the rifle commands, type some words, and results will be displayed, grouped by buffer.  Hit =RET= to show the selected entry, or =<C-return>= to show it in an indirect buffer.

*Helm commands:* show results in a Helm buffer
+  =helm-org-rifle=: Show results from all open Org buffers
+  =helm-org-rifle-agenda-files=: Show results from Org agenda files
+  =helm-org-rifle-current-buffer=: Show results from current buffer
+  =helm-org-rifle-directories=: Show results from selected directories; with prefix, recursively
+  =helm-org-rifle-files=: Show results from selected files
+  =helm-org-rifle-org-directory=: Show results from Org files in =org-directory=

*Occur commands:* show results in an =occur=-like, persistent buffer
+  =helm-org-rifle-occur=: Show results from all open Org buffers
+  =helm-org-rifle-occur-agenda-files=: Show results from Org agenda files
+  =helm-org-rifle-occur-current-buffer=: Show results from current buffer
+  =helm-org-rifle-occur-directories=: Show results from selected directories; with prefix, recursively
+  =helm-org-rifle-occur-files=: Show results from selected files
+  =helm-org-rifle-occur-org-directory=: Show results from Org files in =org-directory=

** Tips

+  Select multiple entries in the Helm buffer to display selected entries in a read-only, =occur=-style buffer.
+  Save all results in a Helm buffer to a =helm-org-rifle-occur= buffer by pressing =C-s= (like =helm-grep-save-results=).
+  Show results from certain buffers by typing the name of the buffer (usually the filename).
+  Show headings with certain to-do keywords by typing the keyword, e.g. =TODO= or =DONE=.
     -  Multiple to-do keywords are matched with boolean OR.
+  Show headings with certain priorities by typing, e.g. =#A= or =[#A]=.
+  Show headings with certain tags by searching for, e.g. =:tag1:tag2:=.
+  Negate matches with a =!=, e.g. =pepperoni !anchovies=.
+  Sort results by timestamp or buffer-order (the default) by calling commands with a universal prefix (=C-u=).
+  Show entries in an indirect buffer by selecting that action from the Helm actions list, or by pressing =<C-return>=.
+  The keymap for =helm-org-rifle-occur= results buffers imitates the =org-speed= keys, making it quicker to navigate. You can also collapse and expand headings and drawers with =TAB= and =S-TAB=, just like in regular Org buffers.  Results buffers are marked read-only so you cannot modify them by accidental keypresses.
+  Delete the result at point in =helm-org-rifle-occur= buffers by pressing =d=.  This does not alter the source buffers but simply removes uninteresting results from view.
+  You can customize the =helm-org-rifle= group if you like.

* Changelog                                                      :noexport_1:

<<<<<<< HEAD
** 1.6.0-pre

*Additions*
+ Add clock-in action.  Thanks to [[https://github.com/PrestanceDesign][Michael Salihi]].
+ Add refile action.  Thanks to [[https://github.com/Atreus-Tantalus][@Atreus-Tantalus]].

*Fixes*
+  Use static autoload definitions for macro-defined commands, and delete autoloads for the macro definitions. This prevents =helm-org-rifle= from causing =org= to load unnecessarily.  Fixes #13.  Thanks to Anders Johansson (@andersjohansson) and Chris Ruegge (@cruegge).
=======
** 1.5.2

*Fixes*
+  Use =derived-mode-p= to check buffers' major mode.  This allows working with modes derived from Org, like =org-journal-mode=.  Thanks to [[https://github.com/akirak][Akira Komamura]].
>>>>>>> c2a9185a

** 1.5.1

*Fixes*
+  Update for change to Helm.  Fixes [[https://github.com/alphapapa/helm-org-rifle/issues/23][#23]].  Thanks to [[https://github.com/adam52][@adam52]].

** 1.5.0

*Additions*
+  Match to-do keywords specifically.
     -  Previously, to-do keywords were matched as normal words, so searching for =WAITING something= would find any entry with the words =waiting= or =something= in it.  Now, to-do keywords are recognized as such and are compared to the actual to-do keyword of each entry, using the list of to-do keywords specific to each buffer.  So, searching for =WAITING something= will find entries containing the word =something= with the to-do status =WAITING=; searching for =waiting something= will search for =waiting= as a normal word, finding entries containing =waiting= or =something= without regard for their to-do status.
     -  Multiple to-do keywords are matched with a boolean OR.  Since each entry can only have one to-do status, searching for multiple to-do keywords would logically exclude all entries and therefore match nothing.  To make it more useful (and less error-prone), multiple to-do keywords are matched with OR.  For example, searching for =TODO DONE something= will find entries containing the word =something= that are marked either =TODO= or =DONE=.
+  In =occur= results:
     -  Show a header for each source buffer.
     -  Show separators between each result.
     -  Fold search results individually, instead of folding the "fake" subtrees which are effectively created by inserting Org entries into the results buffer.
     -  Fold every entry in a source when the =org-cycle= key is pressed with point on a source header.

*Fixes*
+  Use =(org-agenda-files)= function instead of the =org-agenda-files= variable in =helm-org-rifle-agenda-files= and =helm-org-rifle-occur-agenda-files=.  This way, directory entries are expanded, and other Org customizations are respected.  Thanks to [[https://github.com/joonoro][Joonatan O'Rourke]].
+  Fix tag negation.  Negated tags were not actually being negated, and the test was wrong.  Oops.
+  When =helm-org-rifle-show-path= is on, match against path elements.  This only happens when that option is enabled, so WYSIWYG: if you can't see the paths, they aren't matched against.  Note, however, that they are always checked for excluded patterns, even if the option is off.  Thanks to [[https://github.com/georgewsinger][George Singer]].

*Internal*
+  Rewrote input parsing.
+  Factored out entry-matching.

** 1.4.2

+  Fix node positions in =occur= commands.  This prevented the user from jumping to the position of results in source buffers.

** 1.4.1

+  In =occur= commands, get only entries, not entire subtrees.  This is the intended behavior and makes it consistent with the non =occur= commands.  (It's so easy to forget that =org-get-entry= gets "the entry text, after heading, entire subtree.")

** 1.4.0

*Additions*
+  New commands =helm-org-rifle-occur=, =helm-org-rifle-occur-current-buffer=, =helm-org-rifle-occur-files=, =helm-org-rifle-occur-agenda-files=, =helm-org-rifle-occur-org-directories=, and =helm-org-rifle-occur-org-directory=, which display results in an =occur=-like, persistent buffer.  These are handy when you aren't as certain of what you're looking for and you want to keep the results visible while looking at each result's source buffer.  When you click on or press =RET= on a result, the source buffer will be popped to alongside the results buffer, and the node will be revealed, cycled to, and the point moved to the same place.  These commands do not actually use Helm at all, so maybe they should be renamed to simply =org-rifle=...?
+  Results can now be sorted by either the order that nodes appear in their buffers (the default) or the latest timestamp in each node.  To change the sort order, run a command with a universal prefix (=C-u=).  If =helm-org-rifle-sort-order-persist= is set, the sort order remains after setting it, and the default sort order may also be customized.
+  The Helm commands now support multiple selection.  If multiple entries are selected, they will be displayed in-full in a read-only, =occur=-style buffer, like the =helm-org-rifle-occur= commands do.
+  All of the results in a Helm buffer can be saved to a =helm-org-rifle-occur= buffer by pressing =C-s= in the Helm buffer.
+  New option =helm-org-rifle-always-show-entry-contents-chars= to show some entry contents when the query only matches the heading or metadata, defaults to =50= characters.
+  New option =helm-org-rifle-show-full-contents= which displays each result's entire contents rather than just the context around each matching word.  This is off by default, but the =helm-org-rifle-occur= commands activate it for their results, and you might use it selectively by calling one of the =rifle= commands inside a =let= that sets this variable.
+  New options =helm-org-rifle-heading-contents-separator= and =helm-org-rifle-multiline=.  These may be useful to compact the results display when defining custom commands.
+  The functions =helm-org-rifle-files= and =helm-org-rifle-directories= (and their new =-occur= counterparts) now accept either a string or a list of strings.
+  Tests have been added to prevent future breakage.  Whew.

*Fixes*
+  Tag order is now irrelevant.  Previously, searching for =:tag1:tag2:= would not show a heading tagged =:tag2:tag1:=.  It could be worked around by searching for =:tag1: :tag2:=, but that was non-obvious and counter-intuitive.  This could be considered a bug-fix, but the change is significant enough that it belongs in a feature update to get more testing.
+  Negations are now matched against each node’s entire outline path and against buffer names.  Previously they were only matched against the node’s own heading, not any of its parents’ headings.
+  Org links are "unlinkified" when showing match context, preventing Org syntax characters from cluttering the results.
+  The display of full outline paths in Helm buffers is tidier.
+  Fixed bug that may have prevented the first or last heading in a file from being matched.
+  Fixed bug that prevented negated tags (e.g. ~!:tag1:~) from being negated properly.
+  Fixed very minor bug in customization settings that caused the setting for =helm-org-rifle-show-entry-function= to display the wrong function name, even though it worked correctly.

** 1.3.0

+ Add =helm-org-rifle-agenda-files= command.
+ Add =helm-org-rifle-org-directory= command.

** 1.2.0

+ New commands =helm-org-rifle-files= and =helm-org-rifle-directories= to search through files that may or may not already be open.
    - New option =helm-org-rifle-directories-filename-regexp= to control what files are searched with =helm-org-rifle-directories= (e.g. including =.org_archive= files).
    - New option =helm-org-rifle-close-unopened-file-buffers= to control whether new buffers opened for searching remain open.  Leaving them open will make subsequent searches faster, but most users will probably prefer to not have their buffer list cluttered, so this is enabled by default.
    - New option =helm-org-rifle-directories-recursive= to control whether =helm-org-rifle-directories= recursively scans subdirectories, enabled by default.  When =helm-org-rifle-directories= is called with a prefix, this option is inverted.
    - Add dependency on [[https://github.com/rejeep/f.el][f.el]].
+ When =helm-org-rifle-show-path= is enabled, replace Org links in headings with their descriptions.  This prevents =org-format-outline-path= from truncating the links, making them useless for reading.
+ Show results in the order they appear in the Org file (they were shown in reverse order).

** 1.1.1

+ Fix =helm-org-rifle-show-path=.  A bug caused no results to be displayed for entries below the top level.

** 1.1

+ Restore context display.  This was accidentally broken when adding the negation feature, before the tagging of 1.0.0, so it's like a new feature.
+ Turn on the =show-tags= feature and remove the option to disable it.  It fixes a bug, and I don't think anyone would want to turn it off anyway.  It was off by default before, which might mean that users who didn't turn it on were getting incorrect results by default.  Oops.
+ Bind =<C-return>= to open entries in indirect buffers with =org-tree-to-indirect-buffer=.  This is super-duper handy, and seems to be an under-appreciated Org feature.  Try indirect buffers, today!
+ Add option to customize the ellipses and use comment face by default.
+ Use =dash.el= for some things.
+ Set =helm-input-idle-delay= to prevent flickering as the user types, customizable through =helm-org-rifle-input-idle-delay=.

** 1.0.1

+ Handle Org in-buffer settings (#5).  Thanks to @jonmoore.

* Credits

+ This package is inspired by =org-search-goto-ml= by [[https://lists.gnu.org/archive/html/emacs-orgmode/2011-12/msg00515.html][Tom]].  Its unofficial-official home is [[https://www.emacswiki.org/emacs/org-search-goto-ml.el][on EmacsWiki]], but I've mirrored it [[https://github.com/alphapapa/org-search-goto][on GitHub]] with some small fixes. It's a really great package, and the only thing that could make it better is to make it work with Helm.  To avoid confusion, this package has a completely different name.
+ Thanks to Thierry Volpiatto for doing such an amazing job with Helm.  Without him, this would not be possible. 
+ Thanks to [[https://www.reddit.com/user/washy99999][Jack, aka /u/washy99999]] for great feedback and suggestions.
+ Thanks to Jorgen Schäfer for [[https://github.com/jorgenschaefer/emacs-buttercup][Buttercup]], which makes testing simple.
+ Thanks to [[https://github.com/joonoro][Joonatan O'Rourke]] for suggesting the =(org-agenda-files)= function.
+ Thanks to [[https://github.com/zeltak][@zeltak]] for helping to test many changes.
+ Thanks to [[https://github.com/andersjohansson][Anders Johansson]] and [[https://github.com/cruegge][Chris Ruegge]] for investigating and fixing the [[https://github.com/alphapapa/helm-org-rifle/issues/13][command-macro autoloads]].
+ Thanks to [[https://github.com/PrestanceDesign][Michael Salihi]] for contributing the clock-in action.

* Development                                                    :noexport_1:

I can't recommend [[https://github.com/tj64/outorg][Outorg]] enough.  If you edit source code and use Emacs, check it out!

** Testing

*** Running tests

Run =make test= from the main project directory.  Testing requires [[https://github.com/cask/cask][Cask]] and [[https://github.com/jorgenschaefer/emacs-buttercup][Buttercup]].  It's helpful to put this in a git =pre-push= hook.

*** Adding test data

When adding new data to =test/data.org=, it should go at the bottom to avoid breaking the test data embedded in =test/helm-org-rifle-test.el=, which includes buffer positions.  Adding data anywhere else in the file will invalidate those.  However, if necessary, the =helm-org-rifle--test-update-result= function can be used to easily update test data after making such changes.

*** TODO Test interactive functionality

Future testing should include testing interactive functionality, like Helm commands.  This will probably be easier with [[https://github.com/ecukes/ecukes][ecukes]] and [[https://github.com/ecukes/espuds][espuds]].  It would be nice to use [[https://github.com/phillord/assess][assess]], but it requires Emacs 25 by way of its dependency on =m-buffer=.

*Update:* Ryan C. Thompson graciously updated his new [[https://github.com/DarwinAwardWinner/with-simulated-input][with-simulated-input]] library to support interactive use with simulated idle timers, which seems to work perfectly for this!

** Bugs

# None at the moment.  Bug reporter z...I mean, bug zapper, standing by...

*** TODO Multiple tags negated in a single token

Negating multiple tags in a single token (e.g. ~!:negatedtag1:negatedtag2:~) doesn't work properly.  Fairly minor issue, but will need fixing.

** Ideas

*** TODO [#B] Testing

After reading about Emacs testing packages, it looks like the best way to test this package is with some combination of Assess, Buttercup, Ecukes, ERT, and Espuds.  Espuds's steps should help testing interactive things, like Helm (although this will still be difficult), and Buttercup should make unit testing easier, and Assess should help with everything.  Buttercup is intended as an alternative to ERT, but ERT might be useful too.

*** TODO [#B] jump-to-next/prev-match command for occur buffers

It would be handy to have a built-in command to jump to the next match instance in the occur buffers, maybe something like =M-g n=.  Suggested by washy99999.

*** TODO [#B] Phrase matching

Don't know how I overlooked this for this long.  Shouldn't be too hard to implement searching for phrases in quotes.  Should probably match multiple spaces (but probably not newlines or tabs) between words; wouldn't want an accidental double-spacebar press in the searched file to prevent a match.

*** MAYBE [#C] follow-mode

=helm-follow-mode= can be activated from within Helm already with =C-c C-f=, and on an individual-item basis with =C-j=, and anyone can define a custom command to set it themselves, but it might be worth having an argument to enable it too.

*** TODO Use prefix arg to toggle full-path mode

Along the lines of:

#+BEGIN_SRC elisp
(defun my/helm-org-rifle-with-full-paths ()
    (interactive)
    (let ((helm-org-rifle-show-path (not helm-org-rifle-show-path))
      (helm-org-rifle))))
#+END_SRC

*** TODO Make Helm highlight all matches

Helm only seems to highlight the first match in each candidate.

*** MAYBE Timestamp searching

It would be interesting to be able to search for timestamps, e.g. for nodes timestamped on a certain day, or within a certain date range.  Might be a bit slow, because it would require comparing every timestamp in every result, but if it's what you need, then it would probably be usable and worth it.

*** MAYBE git grep support

By setting a custom =xfuncname= for a git repo containing org files (see =man 5 gitattributes=), git diff will display the org heading as the hunk header in its output.  Then running =git grep -W= shows *entire org entries* that match.  /And/ =git grep= has *boolean operators*.  And =git grep= is very fast.  Plug these into an async Helm source and boom, lightning-fast searching of org files, even if they aren't open in an Emacs buffer.  Well, as long as the files are in a git repo--but you /are/ storing your org files in a git repo, aren't you?  =)

*** MAYBE sift support

[[https://sift-tool.org/][Sift]] sounds like it might be a perfect solution here, since it supports multi-line matching, replacements, etc.

*** MAYBE ripgrep support

[[http://blog.burntsushi.net/ripgrep/][ripgrep]] might also be useful, although I don't think it supports multi-line yet.

*** MAYBE async matching

It might be interesting to use [[https://github.com/jwiegley/emacs-async][emacs-async]] to do matching in files that aren't already open in the current Emacs process.  I'm not sure if it would be worth it, because even if it were faster in some cases for unopened files, it wouldn't be faster compared to searching already opened files.  And even though loading large files can be slow, once they are opened, the price is paid, and searching is faster; doing it in external Emacs processes would be slow every time, not just the first.

But there might be some cases where it would be helpful.  It might be possible to do it without loading the files in Org in the other processes, and it might be helpful to do all the searching in one process instead of one for each file.  For the case of opening many small files that don't need to be frequently accessed, that the user doesn't want to keep open, doing it in another process might actually be good.

But it might also be complicated to keep the search process open while the user is changing the query; and without doing that, a new search process would be started every time the user changed the query, which would mean loading the files all over again.  So I'm not sure this idea would be generally useful.

*** UNDERWAY Non-substring matching

Currently matches are made against substrings, like most other commands in Helm.  However, this might not always lead to the best results.  For example, if someone were searching for "Sol", referring to the sun, he probably wouldn't want to match "solution" or "solvent" or "soliloquy".  But if someone were trying to dig up a note he made a while back about apple pie, did he write about "an apple pie" or "some apple pies"?  Dessert hangs in the balance!

To solve this, matches could be made against word, punctuation, or symbol boundaries.  However, this is less "Helm-like," and it might not be what most users expect.  So it would be good to make this a configurable default.  A prefix could override the default, and/or it could be toggleable from within a Helm session.

*** TODO Collapse overlapping context strings

Right now, if more than one term appears in the same range, parts of that range will show up more than once in the context.  Not a big deal, but should be fixable.

*** MAYBE Further profiling

=helm-org-rifle-get-candidates-in-buffer= might be able to be optimized more with =elp=.  But the "low-hanging fruit" is probably gone, and performance seems good.

*** MAYBE Regexp matching

It would be nice to have a regexp mode...maybe.

*** MAYBE Match limit

=org-search-goto= had a match limit.  I removed it to simplify things, but it might still be useful, depending on how big one's org files are.  However, performance seems good now, so this probably isn't needed.

*** TODO [#C] always-show-entry-text truncates by 3 too many

=s-truncate= truncates and adds =...=, which means that the chosen length of entry text gets reduced by 3.  Could fix this by using a setter for the =defcustom= that adds 3.

* License                                                          :noexport:

GPLv3<|MERGE_RESOLUTION|>--- conflicted
+++ resolved
@@ -88,7 +88,6 @@
 
 * Changelog                                                      :noexport_1:
 
-<<<<<<< HEAD
 ** 1.6.0-pre
 
 *Additions*
@@ -97,12 +96,11 @@
 
 *Fixes*
 +  Use static autoload definitions for macro-defined commands, and delete autoloads for the macro definitions. This prevents =helm-org-rifle= from causing =org= to load unnecessarily.  Fixes #13.  Thanks to Anders Johansson (@andersjohansson) and Chris Ruegge (@cruegge).
-=======
+
 ** 1.5.2
 
 *Fixes*
 +  Use =derived-mode-p= to check buffers' major mode.  This allows working with modes derived from Org, like =org-journal-mode=.  Thanks to [[https://github.com/akirak][Akira Komamura]].
->>>>>>> c2a9185a
 
 ** 1.5.1
 
