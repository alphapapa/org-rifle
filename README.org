#+PROPERTY: LOGGING nil

* helm-org-rifle                                                   :noexport:

[[https://melpa.org/#/helm-org-rifle][file:https://melpa.org/packages/helm-org-rifle-badge.svg]] [[https://stable.melpa.org/#/helm-org-rifle][file:https://stable.melpa.org/packages/helm-org-rifle-badge.svg]]

This is my rifle.  There are many like it, but this one is mine.  My rifle is my best friend. It is my life.  I must master it as I must master my life.

What does my rifle do?  It searches rapidly through my Org files, quickly bringing me the information I need to defeat the enemy.

This package is inspired by [[https://github.com/alphapapa/org-search-goto][org-search-goto/org-search-goto-ml]].  It searches both headings and contents of entries in Org buffers, and it displays entries that match all search terms, whether the terms appear in the heading, the contents, or both.  Matching portions of entries' contents are displayed with surrounding context and grouped by buffer to make it easy to acquire your target.

In contrast with =org-occur= and similar commands, =helm-org-rifle= is entry-based (i.e. a heading and all of its contents, not including subheadings), while =org-occur= is line-based.  So =org-occur= will show you entire lines that contain matching words, without any reference to the heading the line is under, while =helm-org-rifle= will show the heading of the entry that matches, followed by context around each matching word in the entry.  In other words, =helm-org-rifle= is sort of like Google, while =org-occur= is sort of like =grep=.

Entries are fontified by default to match the appearance of an Org buffer, and optionally the entire path can be displayed for each entry, rather than just its own heading.

** Screenshots

An animation is worth...a million words?

[[images/screencast.gif]]

With =helm-org-rifle-show-path= set to =t=, the whole path to each heading is shown:

[[images/screenshot-path.png]]

*Note:* These screenshots were taken with =solarized-theme= and =spacemacs-dark=, and these =org-level= face styles are part of those themes, not part of this package.  If you install this, they will be fontified according to your own theme and faces.

* Contents                                                              :TOC:
 - [[#installation][Installation]]
 - [[#usage][Usage]]
 - [[#changelog][Changelog]]
 - [[#credits][Credits]]
 - [[#development][Development]]

* Installation                                                   :noexport_1:

** MELPA

If you installed from MELPA, your rifle is ready.  Just run one of the [[*Usage][commands]] below.

** Manual

Install [[https://github.com/emacs-helm/helm][Helm]], [[https://github.com/magnars/dash.el][dash.el]], [[https://github.com/rejeep/f.el][f.el]], and [[https://github.com/magnars/s.el][s.el]].  Then require this package in your init file:

#+BEGIN_SRC elisp
(require 'helm-org-rifle)
#+END_SRC
* Usage                                                          :noexport_1:

Run one of the rifle commands, type some words, and results will be displayed, grouped by buffer.  Hit =RET= to show the selected entry, or =<C-return>= to show it in an indirect buffer.

*Helm commands:* show results in a Helm buffer
+  =helm-org-rifle=: Show results from all open Org buffers
+  =helm-org-rifle-agenda-files=: Show results from Org agenda files
+  =helm-org-rifle-current-buffer=: Show results from current buffer
+  =helm-org-rifle-directories=: Show results from selected directories; with prefix, recursively
+  =helm-org-rifle-files=: Show results from selected files
+  =helm-org-rifle-org-directory=: Show results from Org files in =org-directory=

*Occur commands:* show results in an =occur=-like, persistent buffer
+  =helm-org-rifle-occur=: Show results from all open Org buffers
+  =helm-org-rifle-occur-agenda-files=: Show results from Org agenda files
+  =helm-org-rifle-occur-current-buffer=: Show results from current buffer
+  =helm-org-rifle-occur-directories=: Show results from selected directories; with prefix, recursively
+  =helm-org-rifle-occur-files=: Show results from selected files
+  =helm-org-rifle-occur-org-directory=: Show results from Org files in =org-directory=

** Tips

+  Select multiple entries in the Helm buffer to display selected entries in a read-only, =occur=-style buffer.
+  Save all results in a Helm buffer to a =helm-org-rifle-occur= buffer by pressing =C-s= (like =helm-grep-save-results=).
+  Show results from certain buffers by typing the name of the buffer (usually the filename).
+  Show headings with certain to-do keywords by typing the keyword, e.g. =TODO= or =DONE=.
     -  Multiple to-do keywords are matched with boolean OR.
+  Show headings with certain priorities by typing, e.g. =#A= or =[#A]=.
+  Show headings with certain tags by searching for, e.g. =:tag1:tag2:=.
+  Negate matches with a =!=, e.g. =pepperoni !anchovies=.
+  Sort results by timestamp or buffer-order (the default) by calling commands with a universal prefix (=C-u=).
+  Show entries in an indirect buffer by selecting that action from the Helm actions list, or by pressing =<C-return>=.
+  The keymap for =helm-org-rifle-occur= results buffers imitates the =org-speed= keys, making it quicker to navigate. You can also collapse and expand headings and drawers with =TAB= and =S-TAB=, just like in regular Org buffers.  Results buffers are marked read-only so you cannot modify them by accidental keypresses.
+  Delete the result at point in =helm-org-rifle-occur= buffers by pressing =d=.  This does not alter the source buffers but simply removes uninteresting results from view.
+  You can customize the =helm-org-rifle= group if you like.

* Changelog                                                      :noexport_1:

<<<<<<< HEAD
** 1.8-pre

*Additions*
+ Option ~helm-org-rifle-show-level-stars~ shows heading level stars before each entry.

*Fixes*
+ Display when ~helm-org-rifle-fontify-headings~ is nil.
=======
** 1.7.2

*Fixes*
+ Helm source warning.  ([[https://github.com/alphapapa/org-rifle/pull/77][#77]].  Thanks to [[https://github.com/Thaodan][Björn Bidar]] and [[https://github.com/thierryvolpiatto][Thierry Volpiatto]].)
>>>>>>> 255b8651

** 1.7.1

*Fixes*
+  Results in =helm-org-rifle-occur= results buffers are now prefixed with =*= to make them appear like Org headings, which enables heading-based navigation commands to work again.  (Thanks to [[https://github.com/guibor][Michael-David Fiszer]] for reporting.)

** 1.7.0

*Additions*
+  Options controlling whether search terms are tested against outline paths.
   The existing option ~helm-org-rifle-show-path~ used to control both behavior and appearance.  A result of adding these options is that ~helm-org-rifle-show-path~ can be enabled without the significant performance penalty it used to have, because, with the default values of these options, outline paths are only looked up for matching entries.
     -  ~helm-org-rifle-test-against-path~ :: When enabled, search terms are tested against against each element of entries' outline paths.  This significantly decreases performance, so it is disabled by default.  The addition of this option does not change default behavior.  Users who have had ~helm-org-rifle-show-path~ enabled (which is not the default) will either be happy to see a performance improvement and want to leave this option disabled, or be disappointed by not seeing as many search results and want to enable it.
     -  ~helm-org-rifle-always-test-excludes-against-path~ :: When enabled, even if ~helm-org-rifle-test-against-path~ is disabled, excluded terms (ones beginning with =!=) will always be tested against entries' outline paths.  Unlike that option, this one is enabled by default to preserve the existing, default behavior, and to hopefully provide the most useful behavior by default.  Users who want to optimize for maximum performance may want to disable this option at the cost of excluded terms not being as effective at excluding entries from results.
+  Option ~helm-org-rifle-reverse-paths~, which causes outline paths to be displayed reversed (which can be helpful when many results from similar locations in an outline are displayed together).

*Changes*
+  ~helm-org-rifle-show-path~ defaults to enabled.  With the performance improvement of the new options (see above), this should be fast enough to be enabled by default, and it significantly helps understanding notes' location and context.

*Fixes*
+  Fontify to-do keywords when ~helm-org-rifle-show-path~ is enabled.

** 1.6.1

*Fixes*
+  Make ~helm-org-rifle--refile~ an interactive command, allowing it to be called from ~helm-org-rifle-map~.  (Fixes [[https://github.com/alphapapa/helm-org-rifle/issues/33][#33]].  Thanks to [[https://github.com/holocronweaver][Jesse Johnson]].)

** 1.6.0

*Additions*
+ Add clock-in action.  Thanks to [[https://github.com/PrestanceDesign][Michael Salihi]].
+ Add refile action.  Thanks to [[https://github.com/Atreus-Tantalus][@Atreus-Tantalus]].

*Changes*
+ Define actions in customizable variable ~helm-org-rifle-actions~, which makes it easier for users to add custom actions.  Thanks to [[https://github.com/akirak][Akira Komamura]].

*Fixes*
+  Use static autoload definitions for macro-defined commands, and delete autoloads for the macro definitions. This prevents =helm-org-rifle= from causing =org= to load unnecessarily.  Fixes #13.  Thanks to Anders Johansson (@andersjohansson) and Chris Ruegge (@cruegge).
+  When opening an item in an indirect buffer, respect the setting of =org-indirect-buffer-display=, and preserve position of point in the source buffer.  Thanks to [[https://github.com/akirak][Akira Komamura]].
+  Remove call to ~org-re~, a macro obsolete in Org 9.0.

** 1.5.2

*Fixes*
+  Use =derived-mode-p= to check buffers' major mode.  This allows working with modes derived from Org, like =org-journal-mode=.  Thanks to [[https://github.com/akirak][Akira Komamura]].

** 1.5.1

*Fixes*
+  Update for change to Helm.  Fixes [[https://github.com/alphapapa/helm-org-rifle/issues/23][#23]].  Thanks to [[https://github.com/adam52][@adam52]].

** 1.5.0

*Additions*
+  Match to-do keywords specifically.
     -  Previously, to-do keywords were matched as normal words, so searching for =WAITING something= would find any entry with the words =waiting= or =something= in it.  Now, to-do keywords are recognized as such and are compared to the actual to-do keyword of each entry, using the list of to-do keywords specific to each buffer.  So, searching for =WAITING something= will find entries containing the word =something= with the to-do status =WAITING=; searching for =waiting something= will search for =waiting= as a normal word, finding entries containing =waiting= or =something= without regard for their to-do status.
     -  Multiple to-do keywords are matched with a boolean OR.  Since each entry can only have one to-do status, searching for multiple to-do keywords would logically exclude all entries and therefore match nothing.  To make it more useful (and less error-prone), multiple to-do keywords are matched with OR.  For example, searching for =TODO DONE something= will find entries containing the word =something= that are marked either =TODO= or =DONE=.
+  In =occur= results:
     -  Show a header for each source buffer.
     -  Show separators between each result.
     -  Fold search results individually, instead of folding the "fake" subtrees which are effectively created by inserting Org entries into the results buffer.
     -  Fold every entry in a source when the =org-cycle= key is pressed with point on a source header.

*Fixes*
+  Use =(org-agenda-files)= function instead of the =org-agenda-files= variable in =helm-org-rifle-agenda-files= and =helm-org-rifle-occur-agenda-files=.  This way, directory entries are expanded, and other Org customizations are respected.  Thanks to [[https://github.com/joonoro][Joonatan O'Rourke]].
+  Fix tag negation.  Negated tags were not actually being negated, and the test was wrong.  Oops.
+  When =helm-org-rifle-show-path= is on, match against path elements.  This only happens when that option is enabled, so WYSIWYG: if you can't see the paths, they aren't matched against.  Note, however, that they are always checked for excluded patterns, even if the option is off.  Thanks to [[https://github.com/georgewsinger][George Singer]].

*Internal*
+  Rewrote input parsing.
+  Factored out entry-matching.

** 1.4.2

+  Fix node positions in =occur= commands.  This prevented the user from jumping to the position of results in source buffers.

** 1.4.1

+  In =occur= commands, get only entries, not entire subtrees.  This is the intended behavior and makes it consistent with the non =occur= commands.  (It's so easy to forget that =org-get-entry= gets "the entry text, after heading, entire subtree.")

** 1.4.0

*Additions*
+  New commands =helm-org-rifle-occur=, =helm-org-rifle-occur-current-buffer=, =helm-org-rifle-occur-files=, =helm-org-rifle-occur-agenda-files=, =helm-org-rifle-occur-org-directories=, and =helm-org-rifle-occur-org-directory=, which display results in an =occur=-like, persistent buffer.  These are handy when you aren't as certain of what you're looking for and you want to keep the results visible while looking at each result's source buffer.  When you click on or press =RET= on a result, the source buffer will be popped to alongside the results buffer, and the node will be revealed, cycled to, and the point moved to the same place.  These commands do not actually use Helm at all, so maybe they should be renamed to simply =org-rifle=...?
+  Results can now be sorted by either the order that nodes appear in their buffers (the default) or the latest timestamp in each node.  To change the sort order, run a command with a universal prefix (=C-u=).  If =helm-org-rifle-sort-order-persist= is set, the sort order remains after setting it, and the default sort order may also be customized.
+  The Helm commands now support multiple selection.  If multiple entries are selected, they will be displayed in-full in a read-only, =occur=-style buffer, like the =helm-org-rifle-occur= commands do.
+  All of the results in a Helm buffer can be saved to a =helm-org-rifle-occur= buffer by pressing =C-s= in the Helm buffer.
+  New option =helm-org-rifle-always-show-entry-contents-chars= to show some entry contents when the query only matches the heading or metadata, defaults to =50= characters.
+  New option =helm-org-rifle-show-full-contents= which displays each result's entire contents rather than just the context around each matching word.  This is off by default, but the =helm-org-rifle-occur= commands activate it for their results, and you might use it selectively by calling one of the =rifle= commands inside a =let= that sets this variable.
+  New options =helm-org-rifle-heading-contents-separator= and =helm-org-rifle-multiline=.  These may be useful to compact the results display when defining custom commands.
+  The functions =helm-org-rifle-files= and =helm-org-rifle-directories= (and their new =-occur= counterparts) now accept either a string or a list of strings.
+  Tests have been added to prevent future breakage.  Whew.

*Fixes*
+  Tag order is now irrelevant.  Previously, searching for =:tag1:tag2:= would not show a heading tagged =:tag2:tag1:=.  It could be worked around by searching for =:tag1: :tag2:=, but that was non-obvious and counter-intuitive.  This could be considered a bug-fix, but the change is significant enough that it belongs in a feature update to get more testing.
+  Negations are now matched against each node’s entire outline path and against buffer names.  Previously they were only matched against the node’s own heading, not any of its parents’ headings.
+  Org links are "unlinkified" when showing match context, preventing Org syntax characters from cluttering the results.
+  The display of full outline paths in Helm buffers is tidier.
+  Fixed bug that may have prevented the first or last heading in a file from being matched.
+  Fixed bug that prevented negated tags (e.g. ~!:tag1:~) from being negated properly.
+  Fixed very minor bug in customization settings that caused the setting for =helm-org-rifle-show-entry-function= to display the wrong function name, even though it worked correctly.

** 1.3.0

+ Add =helm-org-rifle-agenda-files= command.
+ Add =helm-org-rifle-org-directory= command.

** 1.2.0

+ New commands =helm-org-rifle-files= and =helm-org-rifle-directories= to search through files that may or may not already be open.
    - New option =helm-org-rifle-directories-filename-regexp= to control what files are searched with =helm-org-rifle-directories= (e.g. including =.org_archive= files).
    - New option =helm-org-rifle-close-unopened-file-buffers= to control whether new buffers opened for searching remain open.  Leaving them open will make subsequent searches faster, but most users will probably prefer to not have their buffer list cluttered, so this is enabled by default.
    - New option =helm-org-rifle-directories-recursive= to control whether =helm-org-rifle-directories= recursively scans subdirectories, enabled by default.  When =helm-org-rifle-directories= is called with a prefix, this option is inverted.
    - Add dependency on [[https://github.com/rejeep/f.el][f.el]].
+ When =helm-org-rifle-show-path= is enabled, replace Org links in headings with their descriptions.  This prevents =org-format-outline-path= from truncating the links, making them useless for reading.
+ Show results in the order they appear in the Org file (they were shown in reverse order).

** 1.1.1

+ Fix =helm-org-rifle-show-path=.  A bug caused no results to be displayed for entries below the top level.

** 1.1

+ Restore context display.  This was accidentally broken when adding the negation feature, before the tagging of 1.0.0, so it's like a new feature.
+ Turn on the =show-tags= feature and remove the option to disable it.  It fixes a bug, and I don't think anyone would want to turn it off anyway.  It was off by default before, which might mean that users who didn't turn it on were getting incorrect results by default.  Oops.
+ Bind =<C-return>= to open entries in indirect buffers with =org-tree-to-indirect-buffer=.  This is super-duper handy, and seems to be an under-appreciated Org feature.  Try indirect buffers, today!
+ Add option to customize the ellipses and use comment face by default.
+ Use =dash.el= for some things.
+ Set =helm-input-idle-delay= to prevent flickering as the user types, customizable through =helm-org-rifle-input-idle-delay=.

** 1.0.1

+ Handle Org in-buffer settings (#5).  Thanks to @jonmoore.

* Credits

+ This package is inspired by =org-search-goto-ml= by [[https://lists.gnu.org/archive/html/emacs-orgmode/2011-12/msg00515.html][Tom]].  Its unofficial-official home is [[https://www.emacswiki.org/emacs/org-search-goto-ml.el][on EmacsWiki]], but I've mirrored it [[https://github.com/alphapapa/org-search-goto][on GitHub]] with some small fixes. It's a really great package, and the only thing that could make it better is to make it work with Helm.  To avoid confusion, this package has a completely different name.
+ Thanks to Thierry Volpiatto for doing such an amazing job with Helm.  Without him, this would not be possible. 
+ Thanks to [[https://www.reddit.com/user/washy99999][Jack, aka /u/washy99999]] for great feedback and suggestions.
+ Thanks to Jorgen Schäfer for [[https://github.com/jorgenschaefer/emacs-buttercup][Buttercup]], which makes testing simple.
+ Thanks to [[https://github.com/joonoro][Joonatan O'Rourke]] for suggesting the =(org-agenda-files)= function.
+ Thanks to [[https://github.com/zeltak][@zeltak]] for helping to test many changes.
+ Thanks to [[https://github.com/andersjohansson][Anders Johansson]] and [[https://github.com/cruegge][Chris Ruegge]] for investigating and fixing the [[https://github.com/alphapapa/helm-org-rifle/issues/13][command-macro autoloads]].
+ Thanks to [[https://github.com/PrestanceDesign][Michael Salihi]] for contributing the clock-in action.
+ Thanks to [[https://github.com/akirak][Akira Komamura]] for making the actions customizable and fixing use with derived modes.

* Development                                                    :noexport_1:

I can't recommend [[https://github.com/tj64/outorg][Outorg]] enough.  If you edit source code and use Emacs, check it out!

** Testing

*** Running tests

Run =make test= from the main project directory.  Testing requires [[https://github.com/cask/cask][Cask]] and [[https://github.com/jorgenschaefer/emacs-buttercup][Buttercup]].  It's helpful to put this in a git =pre-push= hook.

*** Adding test data

When adding new data to =test/data.org=, it should go at the bottom to avoid breaking the test data embedded in =test/helm-org-rifle-test.el=, which includes buffer positions.  Adding data anywhere else in the file will invalidate those.  However, if necessary, the =helm-org-rifle--test-update-result= function can be used to easily update test data after making such changes.

*** TODO Test interactive functionality

Future testing should include testing interactive functionality, like Helm commands.  This will probably be easier with [[https://github.com/ecukes/ecukes][ecukes]] and [[https://github.com/ecukes/espuds][espuds]].  It would be nice to use [[https://github.com/phillord/assess][assess]], but it requires Emacs 25 by way of its dependency on =m-buffer=.

*Update:* Ryan C. Thompson graciously updated his new [[https://github.com/DarwinAwardWinner/with-simulated-input][with-simulated-input]] library to support interactive use with simulated idle timers, which seems to work perfectly for this!

** Bugs

# None at the moment.  Bug reporter z...I mean, bug zapper, standing by...

*** TODO Multiple tags negated in a single token

Negating multiple tags in a single token (e.g. ~!:negatedtag1:negatedtag2:~) doesn't work properly.  Fairly minor issue, but will need fixing.

* License                                                          :noexport:

GPLv3<|MERGE_RESOLUTION|>--- conflicted
+++ resolved
@@ -84,7 +84,6 @@
 
 * Changelog                                                      :noexport_1:
 
-<<<<<<< HEAD
 ** 1.8-pre
 
 *Additions*
@@ -92,12 +91,11 @@
 
 *Fixes*
 + Display when ~helm-org-rifle-fontify-headings~ is nil.
-=======
+
 ** 1.7.2
 
 *Fixes*
 + Helm source warning.  ([[https://github.com/alphapapa/org-rifle/pull/77][#77]].  Thanks to [[https://github.com/Thaodan][Björn Bidar]] and [[https://github.com/thierryvolpiatto][Thierry Volpiatto]].)
->>>>>>> 255b8651
 
 ** 1.7.1
 
@@ -234,7 +232,7 @@
 * Credits
 
 + This package is inspired by =org-search-goto-ml= by [[https://lists.gnu.org/archive/html/emacs-orgmode/2011-12/msg00515.html][Tom]].  Its unofficial-official home is [[https://www.emacswiki.org/emacs/org-search-goto-ml.el][on EmacsWiki]], but I've mirrored it [[https://github.com/alphapapa/org-search-goto][on GitHub]] with some small fixes. It's a really great package, and the only thing that could make it better is to make it work with Helm.  To avoid confusion, this package has a completely different name.
-+ Thanks to Thierry Volpiatto for doing such an amazing job with Helm.  Without him, this would not be possible. 
++ Thanks to Thierry Volpiatto for doing such an amazing job with Helm.  Without him, this would not be possible.
 + Thanks to [[https://www.reddit.com/user/washy99999][Jack, aka /u/washy99999]] for great feedback and suggestions.
 + Thanks to Jorgen Schäfer for [[https://github.com/jorgenschaefer/emacs-buttercup][Buttercup]], which makes testing simple.
 + Thanks to [[https://github.com/joonoro][Joonatan O'Rourke]] for suggesting the =(org-agenda-files)= function.
