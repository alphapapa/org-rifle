--- conflicted
+++ resolved
@@ -88,7 +88,6 @@
 
 * Changelog                                                      :noexport_1:
 
-<<<<<<< HEAD
 ** 1.7.0-pre
 
 *Additions*
@@ -103,12 +102,11 @@
 
 *Fixes*
 +  Fontify to-do keywords when ~helm-org-rifle-show-path~ is enabled.
-=======
+
 ** 1.6.1
 
 *Fixes*
 +  Make ~helm-org-rifle--refile~ an interactive command, allowing it to be called from ~helm-org-rifle-map~.  (Fixes [[https://github.com/alphapapa/helm-org-rifle/issues/33][#33]].  Thanks to [[https://github.com/holocronweaver][Jesse Johnson]].)
->>>>>>> f2c7f9e2
 
 ** 1.6.0
 
