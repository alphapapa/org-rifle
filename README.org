--- conflicted
+++ resolved
@@ -60,18 +60,16 @@
 
 * Changelog
 
-<<<<<<< HEAD
 ** 1.2-pre
 
 + Add commands =helm-org-rifle-files= and =helm-org-rifle-directories= to search through files that may or may not already be open.
     - Add variable =helm-org-rifle-org-filename-regexp= to control what files are searched (e.g. including =.org_archive= files).
     - Add variable =helm-org-rifle-close-unopened-file-buffers= to control whether new buffers opened for searching remain open.  Leaving them open will make subsequent searches faster, but most users will probably prefer to not have their buffer list cluttered, so this defaults to =nil=.
     - Add dependency on [[https://github.com/rejeep/f.el][f.el]].
-=======
+
 ** 1.1.1
 
 + Fix =helm-org-rifle-show-path=.  A bug caused no results to be displayed for entries below the top level.
->>>>>>> fecde556
 
 ** 1.1
 
